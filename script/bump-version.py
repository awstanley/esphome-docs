#!/usr/bin/env python3

import argparse
import re
from dataclasses import dataclass
import sys


@dataclass
class Version:
    major: int
    minor: int
    patch: int
    beta: int = 0
    dev: bool = False

    def __str__(self):
        return f"{self.major}.{self.minor}.{self.full_patch}"

    @property
    def full_patch(self):
        res = f"{self.patch}"
        if self.beta > 0:
            res += f"b{self.beta}"
        if self.dev:
            res += "-dev"
        return res

    @classmethod
    def parse(cls, value):
        match = re.match(r"(\d+).(\d+).(\d+)(b\d+)?(-dev)?", value)
        assert match is not None
        major = int(match[1])
        minor = int(match[2])
        patch = int(match[3])
        beta = int(match[4][1:]) if match[4] else 0
        dev = bool(match[5])
        return Version(major=major, minor=minor, patch=patch, beta=beta, dev=dev)


def sub(path, pattern, repl, expected_count=1):
    with open(path) as fh:
        content = fh.read()
    content, count = re.subn(pattern, repl, content, flags=re.MULTILINE)
    if expected_count is not None:
        assert count == expected_count, f"Pattern {pattern} replacement failed!"
    with open(path, "wt") as fh:
        fh.write(content)


def write_version(version: Version):
    # ESPHOME_REF = v1.14.4
    sub(
        "Makefile",
        r"ESPHOME_REF = .*",
        f"ESPHOME_REF = v{version}" if not version.dev else "ESPHOME_REF = dev",
    )
    # PROJECT_NUMBER         = 1.14.4
    sub(
        "Doxygen", r"PROJECT_NUMBER         = .*", f"PROJECT_NUMBER         = {version}"
    )
    # version = '1.14'
<<<<<<< HEAD
    sub("conf.py", r"version = '.*'", f"version = '{version.major}.{version.minor}'")
    # release = '1.14.4'
    sub("conf.py", r"release = '.*'", f"release = '{version}'")
=======
    sub("conf.py", r'version = ".*"', f'version = "{version.major}.{version.minor}"')
    # release = '1.14.4'
    sub("conf.py", r'release = ".*"', f'release = "{version}"')
>>>>>>> 96b7d754
    with open("_static/version", "wt") as fh:
        fh.write(str(version))


def main():
    parser = argparse.ArgumentParser()
    parser.add_argument("new_version", type=str)
    args = parser.parse_args()

    version = Version.parse(args.new_version)
    print(f"Bumping to {version}")
    write_version(version)
    return 0


if __name__ == "__main__":
    sys.exit(main() or 0)<|MERGE_RESOLUTION|>--- conflicted
+++ resolved
@@ -60,15 +60,9 @@
         "Doxygen", r"PROJECT_NUMBER         = .*", f"PROJECT_NUMBER         = {version}"
     )
     # version = '1.14'
-<<<<<<< HEAD
-    sub("conf.py", r"version = '.*'", f"version = '{version.major}.{version.minor}'")
-    # release = '1.14.4'
-    sub("conf.py", r"release = '.*'", f"release = '{version}'")
-=======
     sub("conf.py", r'version = ".*"', f'version = "{version.major}.{version.minor}"')
     # release = '1.14.4'
     sub("conf.py", r'release = ".*"', f'release = "{version}"')
->>>>>>> 96b7d754
     with open("_static/version", "wt") as fh:
         fh.write(str(version))
 
