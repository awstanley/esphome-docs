ESPHOME_CORE_PATH = ../esphome-core
ESPHOME_CORE_TAG = v1.10.1

<<<<<<< HEAD
# You can set these variables from the command line.
SPHINXOPTS    =
SPHINXBUILD   = sphinx-build
SPHINXPROJ    = esphomelib
SOURCEDIR     = .
BUILDDIR      = _build
ESPHOMELIB_PATH = ../esphomelib
ESPHOMELIB_TAG = v1.10.0b1
=======
.PHONY: html cleanhtml deploy help webserver Makefile netlify netlify-api api netlify-dependencies svg2png copy-svg2png
>>>>>>> e23dbe7f

html:
	sphinx-build -M html . _build $(O)

cleanhtml:
	rm -rf "_build/html/*"

svg2png:
	python3 svg2png.py

help:
	sphinx-build -M help . _build $(O)

api:
	mkdir -p _build/html/api
	@if [ ! -d "$(ESPHOME_CORE_PATH)" ]; then \
	  git clone --branch $(ESPHOME_CORE_TAG) https://github.com/esphome/esphome-core.git $(ESPHOME_CORE_PATH); \
	fi
	ESPHOME_CORE_PATH=$(ESPHOME_CORE_PATH) doxygen Doxygen

netlify-api: netlify-dependencies
	mkdir -p _build/html/api
	@if [ ! -d "$(ESPHOME_CORE_PATH)" ]; then \
	  git clone --branch $(ESPHOME_CORE_TAG) https://github.com/esphome/esphome-core.git $(ESPHOME_CORE_PATH); \
	fi
	ESPHOME_CORE_PATH=$(ESPHOME_CORE_PATH) ../doxybin/doxygen Doxygen

netlify-dependencies:
	mkdir -p ../doxybin
	curl -L https://github.com/esphome/esphome-docs/releases/download/v1.10.1/doxygen-1.8.13.xz | xz -d >../doxybin/doxygen
	chmod +x ../doxybin/doxygen

copy-svg2png:
	cp svg2png/*.png _build/html/_images/

netlify: netlify-dependencies netlify-api html copy-svg2png

webserver: html
	cd "$(BUILDDIR)/html" && python3 -m http.server

# Catch-all target: route all unknown targets to Sphinx using the new
# "make mode" option.  $(O) is meant as a shortcut for $(SPHINXOPTS).
%: Makefile
	sphinx-build -M $@ . _build $(O)<|MERGE_RESOLUTION|>--- conflicted
+++ resolved
@@ -1,18 +1,7 @@
 ESPHOME_CORE_PATH = ../esphome-core
 ESPHOME_CORE_TAG = v1.10.1
 
-<<<<<<< HEAD
-# You can set these variables from the command line.
-SPHINXOPTS    =
-SPHINXBUILD   = sphinx-build
-SPHINXPROJ    = esphomelib
-SOURCEDIR     = .
-BUILDDIR      = _build
-ESPHOMELIB_PATH = ../esphomelib
-ESPHOMELIB_TAG = v1.10.0b1
-=======
 .PHONY: html cleanhtml deploy help webserver Makefile netlify netlify-api api netlify-dependencies svg2png copy-svg2png
->>>>>>> e23dbe7f
 
 html:
 	sphinx-build -M html . _build $(O)
