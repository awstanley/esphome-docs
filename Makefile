ESPHOME_PATH = ../esphome
<<<<<<< HEAD
ESPHOME_REF = dev
=======
ESPHOME_REF = 2021.10.0
>>>>>>> 0ba5dfdd

.PHONY: html html-strict cleanhtml deploy help webserver Makefile netlify netlify-api api netlify-dependencies svg2png copy-svg2png minify

html:
	sphinx-build -M html . _build -j auto -n $(O)

html-strict:
	sphinx-build -M html . _build -W -j auto -n $(O)

minify:
	minify -o _static/webserver-v1.min.js _static/webserver-v1.js
	minify -o _static/webserver-v1.min.css _static/webserver-v1.css

cleanhtml:
	rm -rf "_build/html/*"

svg2png:
	python3 svg2png.py

help:
	sphinx-build -M help . _build $(O)

api:
	mkdir -p _build/html/api
	@if [ ! -d "$(ESPHOME_PATH)" ]; then \
	  git clone --branch $(ESPHOME_REF) https://github.com/esphome/esphome.git $(ESPHOME_PATH) || \
	  git clone --branch beta https://github.com/esphome/esphome.git $(ESPHOME_PATH); \
	fi
	ESPHOME_PATH=$(ESPHOME_PATH) doxygen Doxygen

netlify-api: netlify-dependencies
	mkdir -p _build/html/api
	@if [ ! -d "$(ESPHOME_PATH)" ]; then \
	  git clone --branch $(ESPHOME_REF) https://github.com/esphome/esphome.git $(ESPHOME_PATH) || \
	  git clone --branch beta https://github.com/esphome/esphome.git $(ESPHOME_PATH); \
	fi
	ESPHOME_PATH=$(ESPHOME_PATH) ../doxybin/doxygen Doxygen

netlify-dependencies:
	mkdir -p ../doxybin
	curl -L https://github.com/esphome/esphome-docs/releases/download/v1.10.1/doxygen-1.8.13.xz | xz -d >../doxybin/doxygen
	chmod +x ../doxybin/doxygen

copy-svg2png:
	cp svg2png/*.png _build/html/_images/

netlify: netlify-dependencies netlify-api html copy-svg2png

webserver: html
	cd "_build/html" && python3 -m http.server

lint: html-strict
	python3 travis.py

# Catch-all target: route all unknown targets to Sphinx using the new
# "make mode" option.  $(O) is meant as a shortcut for $(SPHINXOPTS).
%: Makefile
	sphinx-build -M $@ . _build $(O)<|MERGE_RESOLUTION|>--- conflicted
+++ resolved
@@ -1,9 +1,5 @@
 ESPHOME_PATH = ../esphome
-<<<<<<< HEAD
-ESPHOME_REF = dev
-=======
 ESPHOME_REF = 2021.10.0
->>>>>>> 0ba5dfdd
 
 .PHONY: html html-strict cleanhtml deploy help webserver Makefile netlify netlify-api api netlify-dependencies svg2png copy-svg2png minify
 
